# coding=utf-8
import sys

from setuptools import setup
from setuptools.command.test import test as TestCommand

VERSION = "1.2.4"


class PyTest(TestCommand):
    user_options = [('pytest-args=', 'a', "Arguments to pass to pytest")]

    def initialize_options(self):
        TestCommand.initialize_options(self)
        self.pytest_args = []

    def run_tests(self):
        # import here, cause outside the eggs aren't loaded
        import pytest
        errno = pytest.main(["--junitxml", "junit_results.xml"])
        sys.exit(errno)


setup(
    name='pybinsim',
    version=VERSION,
    license='MIT',
    author='Annika Neidhardt, Florian Klein, Thomas Koellmer',
    author_email='thomas.koellmer@tu-ilmenau.de',
    url='https://github.com/pyBinSim/pyBinSim',
    tests_require=['pytest'],
    cmdclass={'test': PyTest},
    install_requires=[
<<<<<<< HEAD
        "numpy == 1.19.2",
        "sounddevice == 0.4.1",
        "pyfftw == 0.12.0",
        "pyserial == 3.4",
        "pytest == 6.1.1",
        "python-osc == 1.7.4",
        "Soundfile == 0.10.3.post1",
=======
        "numpy ~= 1.19.2",
        "pyaudio ~= 0.2.11",
        "pyfftw ~= 0.12.0",
        "pyserial ~= 3.4",
        "pytest ~= 6.1.1",
        "python-osc ~= 1.7.4",
        "Soundfile ~= 0.10.3.post1",
>>>>>>> 9dc79427
    ],

    description='Real-time dynamic binaural synthesis with head tracking.',
    long_description=open('README.rst').read(),
    packages=['pybinsim'],
    include_package_data=True,
    platforms='any',
    data_files=[],
    classifiers=[
        'Development Status :: 4 - Beta',
        'Topic :: Multimedia :: Sound/Audio',
        'Operating System :: MacOS :: MacOS X',
        'Operating System :: Microsoft :: Windows',
        'Operating System :: POSIX :: Linux',
        'Programming Language :: Python',
        'Programming Language :: Python :: 3.6',
        'License :: OSI Approved :: MIT License'
    ],
    python_requires='>=3.6'
)<|MERGE_RESOLUTION|>--- conflicted
+++ resolved
@@ -31,23 +31,13 @@
     tests_require=['pytest'],
     cmdclass={'test': PyTest},
     install_requires=[
-<<<<<<< HEAD
-        "numpy == 1.19.2",
-        "sounddevice == 0.4.1",
-        "pyfftw == 0.12.0",
-        "pyserial == 3.4",
-        "pytest == 6.1.1",
-        "python-osc == 1.7.4",
-        "Soundfile == 0.10.3.post1",
-=======
         "numpy ~= 1.19.2",
-        "pyaudio ~= 0.2.11",
+        "sounddevice ~= 0.4.1",
         "pyfftw ~= 0.12.0",
         "pyserial ~= 3.4",
         "pytest ~= 6.1.1",
         "python-osc ~= 1.7.4",
         "Soundfile ~= 0.10.3.post1",
->>>>>>> 9dc79427
     ],
 
     description='Real-time dynamic binaural synthesis with head tracking.',
