# This file is part of the pyBinSim project.
#
# Copyright (c) 2017 A. Neidhardt, F. Klein, N. Knoop, T. Köllmer
#
# Permission is hereby granted, free of charge, to any person obtaining a copy
# of this software and associated documentation files (the "Software"), to deal
# in the Software without restriction, including without limitation the rights
# to use, copy, modify, merge, publish, distribute, sublicense, and/or sell
# copies of the Software, and to permit persons to whom the Software is
# furnished to do so, subject to the following conditions:
#
# The above copyright notice and this permission notice shall be included in all
# copies or substantial portions of the Software.
#
# THE SOFTWARE IS PROVIDED "AS IS", WITHOUT WARRANTY OF ANY KIND, EXPRESS OR
# IMPLIED, INCLUDING BUT NOT LIMITED TO THE WARRANTIES OF MERCHANTABILITY,
# FITNESS FOR A PARTICULAR PURPOSE AND NONINFRINGEMENT. IN NO EVENT SHALL THE
# AUTHORS OR COPYRIGHT HOLDERS BE LIABLE FOR ANY CLAIM, DAMAGES OR OTHER
# LIABILITY, WHETHER IN AN ACTION OF CONTRACT, TORT OR OTHERWISE, ARISING FROM,
# OUT OF OR IN CONNECTION WITH THE SOFTWARE OR THE USE OR OTHER DEALINGS IN THE
# SOFTWARE.

import logging
import enum
from pathlib import Path

import numpy as np
import soundfile as sf

import torch
import time

from pybinsim.pose import Pose, SourcePose
from pybinsim.utility import total_size
import scipy.io as sio

class Filter(object):

    def __init__(self, inputfilter, irBlocks, block_size,torch_settings, filename=None):
        self.log = logging.getLogger("pybinsim.Filter")

        # Torch options
        self.torch_device = torch.device(torch_settings)

        self.ir_blocks = irBlocks
        self.block_size = block_size

        self.TF_blocks = irBlocks
        self.TF_block_size = block_size + 1

        # input shape: (ir_length, 2)
        ir_blocked = np.empty((2, irBlocks, block_size))

        # if filter is mono - for whatever reason - use mono channel on both ir blocks
        if inputfilter.shape[1] != 2:
            ir_blocked[0,] = np.reshape(inputfilter[:,0], (irBlocks, block_size))
            ir_blocked[1,] = np.reshape(inputfilter[:,0], (irBlocks, block_size))
        else:
            ir_blocked[0,] = np.reshape(inputfilter[:,0], (irBlocks, block_size))
            ir_blocked[1,] = np.reshape(inputfilter[:,1], (irBlocks, block_size))
        
        self.IR_blocked = torch.as_tensor(ir_blocked, dtype=torch.float32, device=self.torch_device)

        # not used
        self.filename = filename
        
        self.fd_available = False
        self.TF_blocked = None

    def getFilter(self):
        return self.IR_blocked
    
    def getFilterTD(self):
        if self.fd_available:
            self.log.warning("FilterStorage: No time domain filter available!")
            return torch.zeros((2, self.ir_blocks, self.block_size))
        else:
            return self.IR_blocked

    def storeInFDomain(self):
        self.TF_blocked = torch.fft.rfft(self.IR_blocked, dim=2, n=self.block_size*2)

        self.fd_available = True

        # Discard time domain data
        self.IR_blocked = None

    def getFilterFD(self):
        if not self.fd_available:
            self.log.warning("FilterStorage: No frequency domain filter available!")
            return torch.zeros((2, self.ir_blocks, self.block_size+1), dtype=torch.complex64)
        else:
            return self.TF_blocked

class FilterType(enum.Enum):
    Undefined = 0
    ds_Filter = 1
    early_Filter = 2
    late_Filter = 3
    headphone_Filter = 4
    directivity_Filter = 5

class FilterStorage(object):
    """ Class for storing all filters mentioned in the filter list """

    #def __init__(self, irSize, block_size, filter_list_name):
    def __init__(self, block_size, filter_source, filter_list_name, filter_database, torch_settings, useHeadphoneFilter = False, headphoneFilterSize = 0, ds_filterSize = 0, early_filterSize = 0, late_filterSize = 0, sd_filterSize = 0):

        self.log = logging.getLogger("pybinsim.FilterStorage")
        self.log.info("FilterStorage: init")
        
        self.ds_size = ds_filterSize
        self.block_size = block_size
        self.ds_blocks = self.ds_size // self.block_size

        self.early_size = early_filterSize
        self.early_blocks = self.early_size // self.block_size

        self.late_size = late_filterSize
        self.late_blocks = self.late_size // self.block_size

        self.sd_size = sd_filterSize
        self.sd_blocks = self.sd_size // self.block_size

        self.torch_settings = torch_settings

        self.default_ds_filter = Filter(np.zeros((self.ds_size, 2), dtype='float32'), self.ds_blocks, self.block_size, torch_settings)
        self.default_early_filter = Filter(np.zeros((self.early_size, 2), dtype='float32'), self.early_blocks, self.block_size, torch_settings)
        self.default_late_filter = Filter(np.zeros((self.late_size, 2), dtype='float32'), self.late_blocks, self.block_size, torch_settings)
        self.default_sd_filter = Filter(np.zeros((self.sd_size, 2), dtype='float32'), self.sd_blocks, self.block_size, torch_settings)

        self.default_ds_filter.storeInFDomain()
        self.default_early_filter.storeInFDomain()
        self.default_late_filter.storeInFDomain()
        self.default_sd_filter.storeInFDomain()
        
        self.useHeadphoneFilter = useHeadphoneFilter
        if useHeadphoneFilter:
            self.headPhoneFilterSize = headphoneFilterSize
            self.headphone_ir_blocks = headphoneFilterSize // block_size

        self.filter_source = filter_source
        self.filter_list_path = filter_list_name
        self.filter_database = filter_database

        #self.matvarname = 'binsim'
        self.matvarname = None
        self.matfile = None
        self.headphone_filter = None
        self.filter_list = None

        # format: [key,{filter}]
        self.ds_filter_dict = {}
        self.early_filter_dict = {}
        self.late_filter_dict = {}
        self.sd_filter_dict = {}

        if self.filter_source == 'wav':
            self.filter_list = open(self.filter_list_path, 'r')
            self.log.info("Loading wav format filters according to filter list")
            # Start to load filters
            self.load_wav_filters()
        elif self.filter_source == 'mat':
            self.log.info("Loading mat format filters")
            self.matfile = sio.loadmat(filter_database)
            self.mat_vars = sio.whosmat(filter_database)
            self.parse_and_load_matfile()

    def parse_and_load_matfile(self):

        for var in range(len(self.mat_vars)):

            self.matvarname = self.mat_vars[var][0]
            self.log.info("Loading mat variable : {}".format(self.matvarname))

            rows = self.matfile[self.matvarname].shape[1]

            for row in range(rows):

                #print('Parse mat row')
                #print(row)
                # Parse headphone filter
                if self.matfile[self.matvarname]['type'][0][row] == 'HP':
                    if not self.useHeadphoneFilter:
                        continue

                    filter_type = FilterType.headphone_Filter

                    self.headphone_filter = Filter(self.check_filter(filter_type, self.matfile[self.matvarname]['filter'][0][row]),
                                                   self.headphone_ir_blocks, self.block_size, self.torch_settings)
                    self.headphone_filter.storeInFDomain()
                    continue

                # Parse Source directiviy filters
                if self.matfile[self.matvarname]['type'][0][row] == 'SD':
                    filter_type = FilterType.directivity_Filter
                    filter_value_list = np.concatenate([self.matfile[self.matvarname]['sourceOrientation'][0][row],
                                        self.matfile[self.matvarname]['sourcePosition'][0][row],
                                        self.matfile[self.matvarname]['custom'][0][row]], axis=1)

                    filter_pose = SourcePose.from_filterValueList(filter_value_list)

                    current_filter = Filter(self.check_filter(filter_type, self.matfile[self.matvarname]['filter'][0][row]),
                                            self.sd_blocks, self.block_size, self.torch_settings)

                    current_filter.storeInFDomain()

                    # create key and store in dict
                    key = filter_pose.create_key()
                    self.sd_filter_dict.update({key: current_filter})

                    continue

                # Parse all other filters
                filter_value_list = np.concatenate((self.matfile[self.matvarname]['listenerOrientation'][0][row],
                                    self.matfile[self.matvarname]['listenerPosition'][0][row],
                                    self.matfile[self.matvarname]['sourceOrientation'][0][row],
                                    self.matfile[self.matvarname]['sourcePosition'][0][row],
                                    self.matfile[self.matvarname]['custom'][0][row]), axis=1)

                filter_pose = Pose.from_filterValueList(filter_value_list)

                if self.matfile[self.matvarname]['type'][0][row] == 'DS':
                    filter_type = FilterType.ds_Filter

                    current_filter = Filter(self.check_filter(filter_type, self.matfile[self.matvarname]['filter'][0][row]),
                                            self.ds_blocks, self.block_size,
                                            self.torch_settings)

                    current_filter.storeInFDomain()

                    # create key and store in dict
                    key = filter_pose.create_key()
                    self.ds_filter_dict.update({key: current_filter})

                elif self.matfile[self.matvarname]['type'][0][row] == 'ER':
                    filter_type = FilterType.early_Filter

                    current_filter = Filter(self.check_filter(filter_type, self.matfile[self.matvarname]['filter'][0][row]),
                                            self.early_blocks, self.block_size,
                                            self.torch_settings)

                    current_filter.storeInFDomain()

                    # create key and store in dict
                    key = filter_pose.create_key()
                    self.early_filter_dict.update({key: current_filter})

                elif self.matfile[self.matvarname]['type'][0][row] == 'LR':
                    filter_type = FilterType.late_Filter

                    current_filter = Filter(self.check_filter(filter_type, self.matfile[self.matvarname]['filter'][0][row]),
                                            self.late_blocks, self.block_size,
                                            self.torch_settings)

                    current_filter.storeInFDomain()

                    # create key and store in dict
                    key = filter_pose.create_key()
                    self.late_filter_dict.update({key: current_filter})

                else:
                    filter_type = FilterType.Undefined
                    raise RuntimeError("Filter indentifier wrong or missing")

            # Delete parsed variable
            self.matfile.pop(self.matvarname)

        # clear whole matfile after parsing
        self.matfile = []

    def parse_filter_list(self):
        """
        Generator for filter list lines

        Lines are assumed to have a format like
        0 0 40 1 1 0 brirWav_APA/Ref_A01_1_040.wav

        The headphone filter starts with HPFILTER instead of the positions.

        Lines can be commented with a '#' as first character.

        :return: Iterator of (Pose, filter-path) tuples
        """

        for line in self.filter_list:

            # comment out lines in the list with a '#'
            if line.startswith('#') or line == "\n":
                continue

            line_content = line.split()
            filter_path = line_content[-1]

            #if line.startswith('HPFILTER'):
            # handle headphone filter
            if line.startswith('HP'):
                if self.useHeadphoneFilter:
                    self.log.info("Loading headphone filter: {}".format(filter_path))
                    self.headphone_filter = Filter(self.load_wav_filter(filter_path, FilterType.headphone_Filter), self.headphone_ir_blocks, self.block_size, self.torch_settings)
                    self.headphone_filter.storeInFDomain()
                    continue
                else:
                    #self.headphone_filter = Filter(self.load_wav_filter(filter_path), self.ir_blocks, self.block_size)
                    self.log.info("Skipping headphone filter: {}".format(filter_path))
                    continue
            
            if line.startswith('SD'):
                # TODO: Should SD filters also be skipped if not used (analogue to HP filters)?
                filter_type = FilterType.directivity_Filter
                filter_value_list = np.concatenate([self.matfile[self.matvarname]['sourceOrientation'][0][row],
                                    self.matfile[self.matvarname]['sourcePosition'][0][row],
                                    self.matfile[self.matvarname]['custom'][0][row]], axis=1)

                filter_pose = SourcePose.from_filterValueList(filter_value_list)

                current_filter = Filter(self.check_filter(filter_type, self.matfile[self.matvarname]['filter'][0][row]),
                                        self.sd_blocks, self.block_size, self.torch_settings)

                current_filter.storeInFDomain()

                # create key and store in dict
                key = filter_pose.create_key()
                self.sd_filter_dict.update({key: current_filter})
                continue

            filter_type = FilterType.Undefined
            
            if line.startswith('DS'):
                filter_type = FilterType.ds_Filter
                filter_value_list = tuple(line_content[1:-1])
                filter_pose = Pose.from_filterValueList(filter_value_list)
            elif line.startswith('ER'):
                filter_type = FilterType.early_Filter
                filter_value_list = tuple(line_content[1:-1])
                filter_pose = Pose.from_filterValueList(filter_value_list)
            elif line.startswith('LR'):
                filter_type = FilterType.late_Filter
                filter_value_list = tuple(line_content[1:-1])
                filter_pose = Pose.from_filterValueList(filter_value_list)
            else:
                filter_type = FilterType.Undefined
                raise RuntimeError("Filter indentifier wrong or missing")

            #yield pose, filter_path
            yield filter_pose, filter_path, filter_type

    def load_wav_filters(self):
        """
        Load filters from files

        :return: None
        """

        self.log.info("Start loading filters...")
        start = time.time()

        parsed_filter_list = list(self.parse_filter_list())

#        # check if all files are available
#        are_files_missing = False
#        for pose, filter_path in parsed_filter_list:
#            fn_filter = Path(filter_path)
#            if not fn_filter.exists():
#                self.log.warn(f'Wavefile not found: {fn_filter}')
#                are_files_missing = True
#        if are_files_missing:
#            raise FileNotFoundError("Some files are missing")
#
#        for pose, filter_path in parsed_filter_list:
#            self.log.debug('Loading {}'.format(filter_path))
#
#            loaded_filter = self.load_filter(filter_path)
#            current_filter = Filter(
#                loaded_filter, self.ir_blocks, self.block_size, filename=filter_path)
#
#            # create key and store in dict.
#            key = pose.create_key()
#            self.filter_dict.update({key: current_filter})

        for filter_pose, filter_path, filter_type in parsed_filter_list:
            # Skip undefined types (e.g. old format)
            if filter_type == FilterType.Undefined:
                continue
            
            fn_filter = Path(filter_path)
            
            # check for missing filters and throw exception if not found
            if not Path(filter_path).exists():
                self.log.warn(f'Wavefile not found: {fn_filter}')
                raise FileNotFoundError(f'File {fn_filter} is missing.')
            
            self.log.debug(f'Loading {filter_path}')
            if filter_type == FilterType.ds_Filter:
                # preprocess filters and put them in a dict
                current_filter = Filter(self.load_wav_filter(filter_path, filter_type), self.ds_blocks, self.block_size, self.torch_settings)

                current_filter.storeInFDomain()
                
                # create key and store in dict
                key = filter_pose.create_key()
                self.ds_filter_dict.update({key: current_filter})
            
            if filter_type == FilterType.early_Filter:
                # preprocess late reverb filters and put them in a separate dict
                current_filter = Filter(self.load_wav_filter(filter_path, filter_type), self.early_blocks, self.block_size, self.torch_settings)

                current_filter.storeInFDomain()
                
                #create key and store in dict
                key = filter_pose.create_key()
                self.early_filter_dict.update({key: current_filter})

            if filter_type == FilterType.late_Filter:
                # preprocess late reverb filters and put them in a separate dict
                current_filter = Filter(self.load_wav_filter(filter_path, filter_type), self.late_blocks, self.block_size, self.torch_settings)

                current_filter.storeInFDomain()

                # create key and store in dict
                key = filter_pose.create_key()
                self.late_filter_dict.update({key: current_filter})
        
        end = time.time()
        self.log.info("Finished loading filters in" + str(end-start) + "sec.")
        #self.log.info("filter_dict size: {}MiB".format(total_size(self.filter_dict) // 1024 // 1024))

    def get_sd_filter(self, source_pose):
        """
        Searches in the dict if key is available and return corresponding filter
        When no filter is found, defaultFilter is returned which results in silence

        :param source_pose
        :return: corresponding filter for pose
        """

        key = source_pose.create_key()

        if key in self.sd_filter_dict:
            #self.log.info("Filter found: key: {}".format(key))
            result_filter = self.sd_filter_dict.get(key)
            if result_filter.filename is not None:
                self.log.info("   use file:: {}".format(result_filter.filename))
            return result_filter
        else:
            self.log.warning('Filter not found: key: {}'.format(key))
            return self.default_sd_filter

    def get_ds_filter(self, pose):
        """
        Searches in the dict if key is available and return corresponding filter
        When no filter is found, defaultFilter is returned which results in silence

        :param pose
        :return: corresponding filter for pose
        """

        key = pose.create_key()

        try:
            result_filter = self.ds_filter_dict[key]
        except KeyError as err:
            self.log.warning('Filter not found: key: {}'.format(key))
            return self.default_ds_filter
        
        if result_filter.filename is not None:
            self.log.info("   use file:: {}".format(result_filter.filename))
        return result_filter

    def get_early_filter(self, pose):
        """
        Searches in the dict if key is available and return corresponding filter
        When no filter is found, defaultFilter is returned which results in silence

        :param pose
        :return: corresponding filter for pose
        """

        key = pose.create_key()

        try:
            result_filter = self.early_filter_dict[key]
        except KeyError as err:
            self.log.warning('Filter not found: key: {}'.format(key))
            return self.default_early_filter
        
        if result_filter.filename is not None:
            self.log.info("   use file:: {}".format(result_filter.filename))
        return result_filter

    def get_late_filter(self, pose):
        """
        Searches in the dict if key is available and return corresponding filter
        When no filter is found, defaultFilter is returned which results in silence

        :param pose
        :return: corresponding filter for pose
        """

        key = pose.create_key()

        try:
            result_filter = self.late_filter_dict[key]
        except KeyError as err:
            self.log.warning('Filter not found: key: {}'.format(key))
            return self.default_late_filter
        
        if result_filter.filename is not None:
            self.log.info("   use file:: {}".format(result_filter.filename))
        return result_filter

    def get_headphone_filter(self):
        if self.headphone_filter is None:
            raise RuntimeError("Headphone filter not loaded")

        return self.headphone_filter

    def load_wav_filter(self, filter_path, filter_type):

        current_filter, fs = sf.read(filter_path, dtype='float32')
        return self.check_filter(filter_type, current_filter)

    def check_filter(self, filter_type, current_filter):

        #TODO: Check samplingrate (fs)

        filter_size = np.shape(current_filter)

        if (filter_type == FilterType.ds_Filter):
            if filter_size[0] > self.ds_size:
                self.log.warning('Direct Sound Filter too long: shorten')
                current_filter = current_filter[:self.ds_size]
            elif filter_size[0] < self.ds_size:
                #self.log.info('Direct Sound Filter too short: zero padding')
                current_filter = np.concatenate((current_filter, np.zeros(
<<<<<<< HEAD
                    (self.ir_size - filter_size[0], 2), np.float32)), 0)
        
        if (filter_type == FilterType.Filter):
            if filter_size[0] > self.ir_size:
                self.log.warning('Filter too long: shorten')
                current_filter = current_filter[:self.ir_size]
        elif (filter_type == FilterType.LateReverbFilter):
            if filter_size[0] > self.lateReverbSize:
                self.log.warning('Reverb Filter too long: shorten')
                current_filter = current_filter[:self.lateReverbSize]
            if filter_size[0] < self.lateReverbSize:
                self.log.warning('LateReverb too short: Fill up with zeros')
                current_filter = np.concatenate((current_filter, np.zeros(
                    (self.lateReverbSize - filter_size[0], 2), np.float32)), 0)

        return current_filter
=======
                    (self.ds_size - filter_size[0], 2), np.float32)), 0)
        elif (filter_type == FilterType.early_Filter):
            if filter_size[0] > self.early_size:
                self.log.warning('Early Filter too long: shorten')
                current_filter = current_filter[:self.early_size]
            elif filter_size[0] < self.early_size:
                self.log.info('Early Filter too short: zero padding')
                current_filter = np.concatenate((current_filter, np.zeros(
                    (self.early_size - filter_size[0], 2), np.float32)), 0)
        elif (filter_type == FilterType.late_Filter):
            if filter_size[0] > self.late_size:
                self.log.warning('Late Filter too long: shorten')
                current_filter = current_filter[:self.late_size]
            elif filter_size[0] < self.late_size:
                self.log.info('Late Filter too short: zero padding')
                current_filter = np.concatenate((current_filter, np.zeros(
                    (self.late_size - filter_size[0], 2), np.float32)), 0)
        elif (filter_type == FilterType.directivity_Filter):
            if filter_size[0] > self.sd_size:
                self.log.warning('Source Directivity Filter too long: shorten')
                current_filter = current_filter[:self.sd_size]
            elif filter_size[0] < self.sd_size:
                # self.log.info('Source Directivity Filter too short: zero padding')
                current_filter = np.concatenate((current_filter, np.zeros(
                    (self.sd_size - filter_size[0], 2), np.float32)), 0)
        elif (filter_type == FilterType.headphone_Filter) and self.useHeadphoneFilter:
            if filter_size[0] > self.headPhoneFilterSize:
                self.log.warning('Headphone Filter too long: shorten')
                current_filter = current_filter[:self.headPhoneFilterSize]
            elif filter_size[0] < self.headPhoneFilterSize:
                self.log.info('Headphone Filter too short: zero padding')
                current_filter = np.concatenate((current_filter, np.zeros(
                    (self.headPhoneFilterSize - filter_size[0], 2), np.float32)), 0)

        return current_filter

    def close(self):
        self.log.info('FilterStorage: close()')
>>>>>>> e983107e
<|MERGE_RESOLUTION|>--- conflicted
+++ resolved
@@ -533,24 +533,6 @@
             elif filter_size[0] < self.ds_size:
                 #self.log.info('Direct Sound Filter too short: zero padding')
                 current_filter = np.concatenate((current_filter, np.zeros(
-<<<<<<< HEAD
-                    (self.ir_size - filter_size[0], 2), np.float32)), 0)
-        
-        if (filter_type == FilterType.Filter):
-            if filter_size[0] > self.ir_size:
-                self.log.warning('Filter too long: shorten')
-                current_filter = current_filter[:self.ir_size]
-        elif (filter_type == FilterType.LateReverbFilter):
-            if filter_size[0] > self.lateReverbSize:
-                self.log.warning('Reverb Filter too long: shorten')
-                current_filter = current_filter[:self.lateReverbSize]
-            if filter_size[0] < self.lateReverbSize:
-                self.log.warning('LateReverb too short: Fill up with zeros')
-                current_filter = np.concatenate((current_filter, np.zeros(
-                    (self.lateReverbSize - filter_size[0], 2), np.float32)), 0)
-
-        return current_filter
-=======
                     (self.ds_size - filter_size[0], 2), np.float32)), 0)
         elif (filter_type == FilterType.early_Filter):
             if filter_size[0] > self.early_size:
@@ -588,5 +570,4 @@
         return current_filter
 
     def close(self):
-        self.log.info('FilterStorage: close()')
->>>>>>> e983107e
+        self.log.info('FilterStorage: close()')