--- conflicted
+++ resolved
@@ -123,58 +123,12 @@
         osc_thread3.daemon = True
         osc_thread3.start()
 
-<<<<<<< HEAD
-=======
         self.log.info("Serving on {}".format(self.server4.server_address))
 
         osc_thread4 = threading.Thread(target=self.server4.serve_forever)
         osc_thread4.daemon = True
         osc_thread4.start()
 
-    def is_ds_filter_update_necessary(self, channel):
-        """ Check if there is a new filter for channel """
-        return self.ds_filters_updated[channel]
-
-    def is_early_filter_update_necessary(self, channel):
-        """ Check if there is a new late reverb filter for channel """
-        return self.early_filters_updated[channel]
-
-    def is_late_filter_update_necessary(self, channel):
-        """ Check if there is a new late reverb filter for channel """
-        return self.late_filters_updated[channel]
-    
-    def is_sd_fitler_update_necessary(self, channel):
-        return self.sd_filters_updated[channel]
-
-    #def get_current_values(self, channel):
-    #    """ Return key for filter """
-    #    self.filters_updated[channel] = False
-    #    return self.valueList[channel]
-    
-    def get_current_ds_filter_values(self, channel):
-        """ Return key for filter """
-        self.ds_filters_updated[channel] = False
-        return self.valueList_ds_filter[channel, :]
-
-    def get_current_early_filter_values(self, channel):
-        """ Return key for late reverb filters """
-        self.early_filters_updated[channel] = False
-        return self.valueList_early_filter[channel, :]
-
-    def get_current_late_filter_values(self, channel):
-        """ Return key for late reverb filters """
-        self.late_filters_updated[channel] = False
-        return self.valueList_late_filter[channel, :]
-    
-    def get_current_sd_filter_values(self, channel):
-        """ Return key for source directivity filters """
-        self.sd_filters_updated[channel] = False
-        return self.valueList_sd_filter[channel, :]
-
-    def get_current_config(self):
-        return self.currentConfig
-
->>>>>>> d7fce015
     def close(self):
         """
         Close the osc receiver
